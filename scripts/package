--- conflicted
+++ resolved
@@ -12,12 +12,8 @@
     ../scripts/build
 fi
 
-<<<<<<< HEAD
 cp ../bin/longhorn* .
-=======
-cp /usr/local/bin/ssync .
-cp ../bin/longhorn .
->>>>>>> 7441bb44
+cp /usr/local/bin/{docker-longhorn-driver,ssync} .
 docker build -t ${REPO}/longhorn:${TAG} .
 
 echo Built ${REPO}/longhorn:${TAG}